--- conflicted
+++ resolved
@@ -142,11 +142,7 @@
 | Parameter | Description | Default | Example |
 |-----------|-------------|---------|---------|
 | `GoogleMapsApiKey` | Your Google Routes API key | *Required* | `"AIza..."` |
-<<<<<<< HEAD
 | `HomeAddress` | Your home address | *Required* | `"123 Main St, City, State"` |
-=======
-| `HomeAddress` | Your home address for calculations (validated automatically) | *Required* | `"123 Main St, City, State"` |
->>>>>>> d5483ef8
 | `StartTime` | When to start tracking (24h format) | `"15:00"` | `"14:30"` |
 | `EndTime` | When to stop tracking (24h format) | `"23:00"` | `"22:00"` |
 
